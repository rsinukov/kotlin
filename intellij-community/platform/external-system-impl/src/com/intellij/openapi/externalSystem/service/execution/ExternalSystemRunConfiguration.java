--- conflicted
+++ resolved
@@ -12,10 +12,6 @@
 import com.intellij.execution.impl.ExecutionManagerImpl;
 import com.intellij.execution.runners.ExecutionEnvironment;
 import com.intellij.execution.runners.FakeRerunAction;
-<<<<<<< HEAD
-import com.intellij.execution.runners.ProgramRunner;
-=======
->>>>>>> 93b17785
 import com.intellij.execution.ui.ExecutionConsole;
 import com.intellij.execution.ui.RunContentDescriptor;
 import com.intellij.icons.AllIcons;
@@ -59,26 +55,10 @@
 import java.io.InputStream;
 import java.util.Collections;
 
-<<<<<<< HEAD
-import static com.intellij.openapi.externalSystem.rt.execution.ForkedDebuggerHelper.DEBUG_FORK_SOCKET_PARAM;
-import static com.intellij.openapi.externalSystem.rt.execution.ForkedDebuggerHelper.DEBUG_SETUP_PREFIX;
-import static com.intellij.openapi.externalSystem.util.ExternalSystemUtil.convert;
-import static com.intellij.openapi.externalSystem.util.ExternalSystemUtil.getConsoleManagerFor;
-import static com.intellij.openapi.util.text.StringUtil.nullize;
-
-/**
- * @author Denis Zhdanov
- */
-public class ExternalSystemRunConfiguration extends LocatableConfigurationBase implements SearchScopeProvidingRunProfile {
-  private static final ExtensionPointName<ExternalSystemRunConfigurationExtension> EP_NAME
-    = ExtensionPointName.create("com.intellij.externalSystem.runConfigurationExtension");
-
-=======
 public class ExternalSystemRunConfiguration extends LocatableConfigurationBase implements SearchScopeProvidingRunProfile {
   static final ExtensionPointName<ExternalSystemRunConfigurationExtension> EP_NAME
     = ExtensionPointName.create("com.intellij.externalSystem.runConfigurationExtension");
 
->>>>>>> 93b17785
   public static final Key<InputStream> RUN_INPUT_KEY = Key.create("RUN_INPUT_KEY");
   public static final Key<Class<? extends BuildProgressListener>> PROGRESS_LISTENER_KEY = Key.create("PROGRESS_LISTENER_KEY");
 
@@ -166,12 +146,8 @@
   public RunProfileState getState(@NotNull Executor executor, @NotNull ExecutionEnvironment env) {
     // DebugExecutor ID  - com.intellij.execution.executors.DefaultDebugExecutor.EXECUTOR_ID
     String debugExecutorId = ToolWindowId.DEBUG;
-<<<<<<< HEAD
-    MyRunnableState runnableState = new MyRunnableState(mySettings, getProject(), debugExecutorId.equals(executor.getId()), this, env);
-=======
     ExternalSystemRunnableState
       runnableState = new ExternalSystemRunnableState(mySettings, getProject(), debugExecutorId.equals(executor.getId()), this, env);
->>>>>>> 93b17785
     copyUserDataTo(runnableState);
     return runnableState;
   }
@@ -196,277 +172,18 @@
     return scope;
   }
 
-<<<<<<< HEAD
-  public static class MyRunnableState extends UserDataHolderBase implements RunProfileState {
-
-    @NotNull private final ExternalSystemTaskExecutionSettings mySettings;
-    @NotNull private final Project myProject;
-    @NotNull private final ExternalSystemRunConfiguration myConfiguration;
-    @NotNull private final ExecutionEnvironment myEnv;
-    @Nullable private RunContentDescriptor myContentDescriptor;
-
-    private final int myDebugPort;
-    private ServerSocket myForkSocket = null;
-
-=======
   /**
    * @deprecated Internal class {@link MyRunnableState} was turned into fully fledged class {@link ExternalSystemRunnableState}.
    */
   @Deprecated
   @ApiStatus.ScheduledForRemoval(inVersion = "2020.3")
   public static class MyRunnableState extends ExternalSystemRunnableState {
->>>>>>> 93b17785
     public MyRunnableState(@NotNull ExternalSystemTaskExecutionSettings settings,
                            @NotNull Project project,
                            boolean debug,
                            @NotNull ExternalSystemRunConfiguration configuration,
                            @NotNull ExecutionEnvironment env) {
-<<<<<<< HEAD
-      mySettings = settings;
-      myProject = project;
-      myConfiguration = configuration;
-      myEnv = env;
-      int port;
-      if (debug) {
-        try {
-          port = NetUtils.findAvailableSocketPort();
-        }
-        catch (IOException e) {
-          LOG.warn("Unexpected I/O exception occurred on attempt to find a free port to use for external system task debugging", e);
-          port = 0;
-        }
-      }
-      else {
-        port = 0;
-      }
-      myDebugPort = port;
-    }
-
-    public int getDebugPort() {
-      return myDebugPort;
-    }
-
-    @Nullable
-    public ServerSocket getForkSocket() {
-      if (myForkSocket == null && !DISABLE_FORK_DEBUGGER) {
-        try {
-          myForkSocket = new ServerSocket(0, 0, InetAddress.getByName("127.0.0.1"));
-        }
-        catch (IOException e) {
-          LOG.error(e);
-        }
-      }
-      return myForkSocket;
-    }
-
-    @Nullable
-    @Override
-    public ExecutionResult execute(Executor executor, @NotNull ProgramRunner runner) throws ExecutionException {
-      if (myProject.isDisposed()) return null;
-
-      String jvmParametersSetup = getJvmParametersSetup();
-
-      ApplicationManager.getApplication().assertIsDispatchThread();
-      FileDocumentManager.getInstance().saveAllDocuments();
-
-      final ExternalSystemExecuteTaskTask task = new ExternalSystemExecuteTaskTask(myProject, mySettings, jvmParametersSetup);
-      copyUserDataTo(task);
-
-      final String executionName = StringUtil.isNotEmpty(mySettings.getExecutionName())
-                                   ? mySettings.getExecutionName()
-                                   : StringUtil.isNotEmpty(myConfiguration.getName())
-                                     ? myConfiguration.getName() : AbstractExternalSystemTaskConfigurationType.generateName(
-                                     myProject, mySettings.getExternalSystemId(), mySettings.getExternalProjectPath(),
-                                     mySettings.getTaskNames(), mySettings.getExecutionName(), ": ", "");
-
-      final ExternalSystemProcessHandler processHandler = new ExternalSystemProcessHandler(task, executionName);
-      final ExternalSystemExecutionConsoleManager<ExternalSystemRunConfiguration, ExecutionConsole, ProcessHandler>
-        consoleManager = getConsoleManagerFor(task);
-
-      final ExecutionConsole consoleView =
-        consoleManager.attachExecutionConsole(myProject, task, myEnv, processHandler);
-      AnAction[] restartActions;
-      if (consoleView == null) {
-        restartActions = AnAction.EMPTY_ARRAY;
-        Disposer.register(myProject, processHandler);
-      }
-      else {
-        Disposer.register(myProject, consoleView);
-        Disposer.register(consoleView, processHandler);
-        restartActions = consoleManager.getRestartActions(consoleView);
-      }
-      Class<? extends BuildProgressListener> progressListenerClazz = task.getUserData(PROGRESS_LISTENER_KEY);
-      final BuildProgressListener progressListener =
-        progressListenerClazz != null ? ServiceManager.getService(myProject, progressListenerClazz)
-                                      : createBuildView(task.getId(), executionName, task.getExternalProjectPath(), consoleView);
-
-      EP_NAME.forEachExtensionSafe(extension -> extension.attachToProcess(myConfiguration, processHandler, myEnv.getRunnerSettings()));
-
-      ApplicationManager.getApplication().executeOnPooledThread(() -> {
-        final String startDateTime = DateFormatUtil.formatTimeWithSeconds(System.currentTimeMillis());
-        final String greeting;
-        final String settingsDescription = StringUtil.isEmpty(mySettings.toString()) ? "" : String.format(" '%s'", mySettings.toString());
-        if (mySettings.getTaskNames().size() > 1) {
-          greeting = ExternalSystemBundle.message("run.text.starting.multiple.task", startDateTime, settingsDescription) + "\n";
-        }
-        else {
-          greeting = ExternalSystemBundle.message("run.text.starting.single.task", startDateTime, settingsDescription) + "\n";
-        }
-        processHandler.notifyTextAvailable(greeting + "\n", ProcessOutputTypes.SYSTEM);
-        try (BuildEventDispatcher eventDispatcher = new ExternalSystemEventDispatcher(task.getId(), progressListener, false)) {
-          ExternalSystemTaskNotificationListenerAdapter taskListener = new ExternalSystemTaskNotificationListenerAdapter() {
-            @Override
-            public void onStart(@NotNull ExternalSystemTaskId id, String workingDir) {
-              if (progressListener != null) {
-                long eventTime = System.currentTimeMillis();
-                AnAction rerunTaskAction = new MyTaskRerunAction(progressListener, myEnv, myContentDescriptor);
-                BuildViewSettingsProvider viewSettingsProvider =
-                  consoleView instanceof BuildViewSettingsProvider ?
-                  new BuildViewSettingsProviderAdapter((BuildViewSettingsProvider)consoleView) : null;
-                progressListener.onEvent(id,
-                  new StartBuildEventImpl(new DefaultBuildDescriptor(id, executionName, workingDir, eventTime), "running...")
-                    .withProcessHandler(processHandler, view -> foldGreetingOrFarewell(consoleView, greeting, true))
-                    .withContentDescriptorSupplier(() -> myContentDescriptor)
-                    .withRestartAction(rerunTaskAction)
-                    .withRestartActions(restartActions)
-                    .withExecutionEnvironment(myEnv)
-                    .withBuildViewSettingsProvider(viewSettingsProvider)
-                );
-              }
-            }
-
-            @Override
-            public void onTaskOutput(@NotNull ExternalSystemTaskId id, @NotNull String text, boolean stdOut) {
-              if (consoleView != null) {
-                consoleManager.onOutput(consoleView, processHandler, text, stdOut ? ProcessOutputTypes.STDOUT : ProcessOutputTypes.STDERR);
-              }
-              else {
-                processHandler.notifyTextAvailable(text, stdOut ? ProcessOutputTypes.STDOUT : ProcessOutputTypes.STDERR);
-              }
-              eventDispatcher.setStdOut(stdOut);
-              eventDispatcher.append(text);
-            }
-
-            @Override
-            public void onFailure(@NotNull ExternalSystemTaskId id, @NotNull Exception e) {
-              FailureResult failureResult =
-                ExternalSystemUtil.createFailureResult(executionName + " failed", e, id.getProjectSystemId(), myProject);
-              if (progressListener != null) {
-                progressListener.onEvent(id, new FinishBuildEventImpl(id, null, System.currentTimeMillis(), "failed", failureResult));
-              }
-              processHandler.notifyProcessTerminated(1);
-            }
-
-            @Override
-            public void onSuccess(@NotNull ExternalSystemTaskId id) {
-              if (progressListener != null) {
-                progressListener.onEvent(id, new FinishBuildEventImpl(
-                  id, null, System.currentTimeMillis(), "successful", new SuccessResultImpl()));
-              }
-            }
-
-            @Override
-            public void onStatusChange(@NotNull ExternalSystemTaskNotificationEvent event) {
-              if (event instanceof ExternalSystemBuildEvent) {
-                eventDispatcher.onEvent(event.getId(), ((ExternalSystemBuildEvent)event).getBuildEvent());
-              }
-              else if (event instanceof ExternalSystemTaskExecutionEvent) {
-                BuildEvent buildEvent = convert(((ExternalSystemTaskExecutionEvent)event));
-                eventDispatcher.onEvent(event.getId(), buildEvent);
-              }
-            }
-
-            @Override
-            public void onEnd(@NotNull ExternalSystemTaskId id) {
-              final String endDateTime = DateFormatUtil.formatTimeWithSeconds(System.currentTimeMillis());
-              final String farewell;
-              if (mySettings.getTaskNames().size() > 1) {
-                farewell = ExternalSystemBundle.message("run.text.ended.multiple.task", endDateTime, settingsDescription);
-              }
-              else {
-                farewell = ExternalSystemBundle.message("run.text.ended.single.task", endDateTime, settingsDescription);
-              }
-              processHandler.notifyTextAvailable(farewell + "\n", ProcessOutputTypes.SYSTEM);
-              foldGreetingOrFarewell(consoleView, farewell, false);
-              processHandler.notifyProcessTerminated(0);
-              eventDispatcher.close();
-            }
-          };
-          task.execute(ArrayUtil.prepend(taskListener, ExternalSystemTaskNotificationListener.EP_NAME.getExtensions()));
-        }
-      });
-      ExecutionConsole executionConsole = progressListener instanceof ExecutionConsole ? (ExecutionConsole)progressListener : consoleView;
-      DefaultActionGroup actionGroup = new DefaultActionGroup();
-      if (executionConsole instanceof BuildView) {
-        actionGroup.addAll(((BuildView)executionConsole).getSwitchActions());
-        actionGroup.add(BuildTreeFilters.createFilteringActionsGroup((BuildView)executionConsole));
-      }
-      DefaultExecutionResult executionResult = new DefaultExecutionResult(executionConsole, processHandler, actionGroup.getChildren(null));
-      executionResult.setRestartActions(restartActions);
-      return executionResult;
-    }
-
-    @Nullable
-    private String getJvmParametersSetup() throws ExecutionException {
-      final SimpleJavaParameters extensionsJP = new SimpleJavaParameters();
-      EP_NAME.forEachExtensionSafe(
-        extension -> extension.updateVMParameters(myConfiguration, extensionsJP, myEnv.getRunnerSettings(), myEnv.getExecutor()));
-      String jvmParametersSetup;
-      if (myDebugPort > 0) {
-        jvmParametersSetup = DEBUG_SETUP_PREFIX + myDebugPort;
-        if (getForkSocket() != null) {
-          jvmParametersSetup += (" " + DEBUG_FORK_SOCKET_PARAM + getForkSocket().getLocalPort());
-        }
-      }
-      else {
-        final ParametersList allVMParameters = new ParametersList();
-        final ParametersList data = myEnv.getUserData(ExternalSystemTaskExecutionSettings.JVM_AGENT_SETUP_KEY);
-        if (data != null) {
-          for (String parameter : data.getList()) {
-            if (parameter.startsWith("-agentlib:")) continue;
-            if (parameter.startsWith("-agentpath:")) continue;
-            if (parameter.startsWith("-javaagent:")) continue;
-            throw new ExecutionException(ExternalSystemBundle.message("run.invalid.jvm.agent.configuration", parameter));
-          }
-          allVMParameters.addAll(data.getParameters());
-        }
-        allVMParameters.addAll(extensionsJP.getVMParametersList().getParameters());
-        jvmParametersSetup = allVMParameters.getParametersString();
-      }
-      return nullize(jvmParametersSetup);
-    }
-
-    private BuildProgressListener createBuildView(ExternalSystemTaskId id,
-                                                  String executionName,
-                                                  String workingDir,
-                                                  ExecutionConsole executionConsole) {
-      BuildDescriptor buildDescriptor = new DefaultBuildDescriptor(id, executionName, workingDir, System.currentTimeMillis());
-      return new BuildView(myProject, executionConsole, buildDescriptor, "build.toolwindow.run.selection.state",
-                           new ViewManager() {
-                             @Override
-                             public boolean isConsoleEnabledByDefault() {
-                               return true;
-                             }
-
-                             @Override
-                             public boolean isBuildContentView() {
-                               return false;
-                             }
-                           });
-    }
-
-    public void setContentDescriptor(@Nullable RunContentDescriptor contentDescriptor) {
-      myContentDescriptor = contentDescriptor;
-      if (contentDescriptor != null) {
-        contentDescriptor.setExecutionId(myEnv.getExecutionId());
-        RunnerAndConfigurationSettings settings = myEnv.getRunnerAndConfigurationSettings();
-        if (settings != null) {
-          contentDescriptor.setActivateToolWindowWhenAdded(settings.isActivateToolWindowBeforeRun());
-        }
-      }
-=======
       super(settings, project, debug, configuration, env);
->>>>>>> 93b17785
     }
   }
 
